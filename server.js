--- conflicted
+++ resolved
@@ -17,11 +17,7 @@
   });
 });
 
-<<<<<<< HEAD
-// Updated /execute-test endpoint
-=======
-// Test endpoint (unchanged)
->>>>>>> 5ec70a2e
+// Test endpoint
 app.post("/execute-test", async (req, res) => {
   const { testCase } = req.body;
 
@@ -175,12 +171,6 @@
       throw new Error(`Unknown action: ${step.action}`);
   }
 }
-
-<<<<<<< HEAD
-// /get-dom endpoint (unchanged)
-=======
-// Updated /get-dom endpoint
->>>>>>> 5ec70a2e
 app.get("/get-dom", async (req, res) => {
   const url = req.query.url;
 
@@ -227,77 +217,15 @@
         "--no-zygote",
         "--disable-gpu",
       ],
-<<<<<<< HEAD
-      timeout: 60000,
-=======
-      timeout: 60000, // Tăng timeout khởi động browser
->>>>>>> 5ec70a2e
-    });
-
-    const context = await browser.newContext({
-      viewport: { width: 1280, height: 720 },
-<<<<<<< HEAD
-      ignoreHTTPSErrors: true,
-    });
-
-    const page = await context.newPage();
-
-    await page.goto(url, {
-      waitUntil: "networkidle",
-      timeout: 45000,
-    });
-
-    const maxRetries = 3;
-    let focusedDom = null;
-    for (let attempt = 1; attempt <= maxRetries; attempt++) {
-      try {
-        await page.waitForLoadState("networkidle", { timeout: 30000 });
-        focusedDom = await page
-          .locator(selector)
-          .evaluate((el) => el.outerHTML, { timeout: 30000 });
-        break;
-      } catch (error) {
-        console.log(`Attempt ${attempt} failed: ${error.message}`);
-        if (attempt === maxRetries) throw error;
-        await new Promise((resolve) => setTimeout(resolve, 5000));
-      }
-    }
-
-=======
-      ignoreHTTPSErrors: true, // Bỏ qua lỗi HTTPS nếu có
-    });
-
-    const page = await context.newPage();
-
-    // Tăng timeout cho goto và waitUntil
-    await page.goto(url, {
-      waitUntil: "networkidle",
-      timeout: 45000, // Tăng lên 45 giây
-    });
-
-    // Thử đợi selector với retry và timeout dài hơn
-    const maxRetries = 3;
-    let focusedDom = null;
-    for (let attempt = 1; attempt <= maxRetries; attempt++) {
-      try {
-        await page.waitForLoadState("networkidle", { timeout: 30000 });
-        focusedDom = await page
-          .locator(selector)
-          .evaluate((el) => el.outerHTML, { timeout: 30000 });
-        break;
-      } catch (error) {
-        console.log(`Attempt ${attempt} failed: ${error.message}`);
-        if (attempt === maxRetries) throw error;
-        await new Promise((resolve) => setTimeout(resolve, 5000)); // Chờ 5 giây trước khi thử lại
-      }
-    }
-
->>>>>>> 5ec70a2e
-    if (!focusedDom) {
-      throw new Error(
-        `Selector ${selector} not found after ${maxRetries} attempts`
-      );
-    }
+    });
+
+    const page = await browser.newPage();
+    await page.goto(url, { timeout: 15000, waitUntil: "networkidle" });
+
+    await page.waitForSelector(selector, { timeout: 5000 });
+
+    // Chỉ lấy DOM focus, không lấy toàn trang
+    const focusedDom = await page.locator(selector).evaluate(el => el.outerHTML);
 
     await browser.close();
 
